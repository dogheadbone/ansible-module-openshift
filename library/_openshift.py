#!/usr/bin/python # -*- coding: utf-8 -*-

"""Back-end (remote) half of the "openshift" action plugin."""

# Imported from the Kubespray project and modified by École
# Polytechnique Fédérale de Lausanne; see ../LICENSE

import json
<<<<<<< HEAD
import re
import types
=======
import sys
>>>>>>> 48687cbf

from ansible.module_utils.basic import AnsibleModule
try:
    from ansible.errors import AnsibleError
except ImportError:
    AnsibleError = Exception


class OpenshiftRemoteTask(object):

    module_spec = dict(
        argument_spec=dict(
            kind=dict(aliases=['resource']),
            name={},
            namespace={},
            filename=dict(type='list', aliases=['files', 'file', 'filenames']),
            content=dict(type='str'),
            label={},
            server={},
            oc={},
            force=dict(default=False, type='bool'),
            all=dict(default=False, type='bool'),
            log_level=dict(default=0, type='int'),
            state=dict(default='present', choices=['present', 'absent', 'latest', 'reloaded', 'stopped']),
            as_user=dict( type='str'),
        ),
        mutually_exclusive=[['filename', 'content']])

    def __init__(self):
        self.module = AnsibleModule(**self.module_spec)

        self.oc = self.module.params.get('oc')
        if self.oc is None:
            self.oc = self.module.get_bin_path('oc', True, ['/opt/bin'])
        self.base_cmd = [self.oc]

        if self.module.params.get('server'):
            self.base_cmd.append('--server=' + self.module.params.get('server'))

        if self.module.params.get('log_level'):
            self.base_cmd.append('--v=' + str(self.module.params.get('log_level')))

        if self.module.params.get('namespace'):
            self.base_cmd.append('--namespace=' + self.module.params.get('namespace'))

        self.all = self.module.params.get('all')
        self.force = self.module.params.get('force')
        self.name = self.module.params.get('name')
        self.filename = [f.strip() for f in self.module.params.get('filename') or []]
        self.content = self.module.params.get('content', None)
        self.kind = self.module.params.get('kind')
        self.label = self.module.params.get('label')
        self.as_user=self.module.params.get('as_user')

    def run(self):
        state = self.module.params.get('state')
        if state == 'present':
            return self.create()

        elif state == 'absent':
            return self.delete()

        elif state == 'reloaded':
            return self.replace()

        elif state == 'stopped':
            return self.stop()

        elif state == 'latest':
            return self.replace()

        else:
            raise AnsibleError('Unrecognized state %s.' % state)

    def _execute(self, cmd, **kwargs):
        args = self.base_cmd + cmd
        try:
            rc, out, err = self.module.run_command(args, **kwargs)
            if rc != 0:
                raise AnsibleError(
                    'error running oc (%s) command (rc=%d), out=\'%s\', err=\'%s\'' % (' '.join(args), rc, out, err))
        except Exception as exc:
            raise AnsibleError(
                'error running oc (%s) command: %s' % (' '.join(args), str(exc)))
        return self.module.exit_json(changed=True, rc=rc, stdout=out)

    def _execute_nofail(self, cmd):
        args = self.base_cmd + cmd
        rc, out, err = self.module.run_command(args)
        return rc == 0

    def create(self, check=True):
        if check and self.exists():
            return self.module.exit_json(changed=False)

        cmd = ['apply']

<<<<<<< HEAD
=======
        if force:
            cmd.append('--force')
        if self.as_admin:
            cmd.append('--as=system:admin')

>>>>>>> 48687cbf
        if self.content is not None:
            cmd.extend(['-f', '-'])
            return self._execute(cmd, data=self.content)
        elif self.filename:
            cmd.append('--filename=' + ','.join(self.filename))
            return self._execute(cmd)
        else:
            raise AnsibleError('filename or content required')

    def replace(self):
        rc, out, err = self.module.run_command(
            self.base_cmd
            + ['get', '--no-headers', '-o', 'json']
            + self._get_oc_flags())
        if not rc:
            # Object already exists; figure out whether we need to patch it
            current_state = json.loads(out)
            cmd = self.base_cmd + ['create', '--dry-run', '-o', 'json']
            if self.content is not None:
                cmd.extend(['-f', '-'])
                rc, out, err = self.module.run_command(cmd, data=self.content)
            elif self.filename:
                cmd.append('--filename=' + ','.join(self.filename))
                rc, out, err = self.module.run_command(cmd)
            if rc:
                raise AnsibleError('Unable to apply --dry-run the provided configuration\n' + out + err)
            new_state = json.loads(out)

            if self._is_same_configuration(new_state, current_state):
                # ... We don't need to patch it
                return self.module.exit_json(changed=False)

            # As per https://github.com/kubernetes/kubernetes/issues/70674,
            # updates that don't specify a metadata.resourceVersion undergo some
            # kind of hazard of being rejected (depending on whether they have ever been
            # edited with something `kubectl apply` or `oc apply`, IIUC).
            # So add a metadata.resourceVersion if we can find one.
            if 'metadata' in current_state and 'resourceVersion' in current_state['metadata']:
                resource_version = current_state['metadata']['resourceVersion']

                self.content = re.sub(
                    r"""
                      ^ (metadata:\s*\n)              # metadata is expected at top level
                        ( (?:  \s*  [#] .* \n)*  )    # Any number of comment lines
                        ( \s+ ) ( \w )                # Indented block under metadata:
                    """,
                    r'\1\2\3resourceVersion: "%s"\n\3\4' % re.escape(str(resource_version)),
                    self.content,
                    flags=re.MULTILINE|re.VERBOSE)

<<<<<<< HEAD

        cmd = ['apply']
=======
        if force:
            cmd.append('--force')
        if self.as_user is not None:
            cmd.append('--as='+ self.as_user)
>>>>>>> 48687cbf

        if self.content is not None:
            cmd.extend(['-f', '-'])
            return self._execute(cmd, data=self.content)
        elif self.filename:
            cmd.append('--filename=' + ','.join(self.filename))
            return self._execute(cmd)
        else:
            raise AnsibleError('filename required to reload')

    def delete(self):

        if not self.force and not self.exists():
            return self.module.exit_json(changed=False)

        cmd = ['delete']

        if self.filename:
            cmd.append('--filename=' + ','.join(self.filename))
        else:
            if not self.kind:
                raise AnsibleError('resource required to delete without filename')

            cmd.append(self.kind)

            if self.name:
                cmd.append(self.name)

            if self.label:
                cmd.append('--selector=' + self.label)

            if self.all:
                cmd.append('--all')

            if self.force:
                cmd.append('--ignore-not-found')
            if self.as_user is not None:
                cmd.append('--as='+ self.as_user)

        return self._execute(cmd)

    def _get_oc_flags(self):
        cmd = []
        if self.filename:
            cmd.append('--filename=' + ','.join(self.filename))
        else:
            if not self.kind:
                raise AnsibleError('resource required without filename')

            cmd.append(self.kind)

            if self.name:
                cmd.append(self.name)

            if self.label:
                cmd.append('--selector=' + self.label)

            if self.all:
                cmd.append('--all-namespaces')
            if self.as_user is not None:
                cmd.append('--as='+ self.as_user)


        return cmd

    def exists(self):
        return self._execute_nofail(['get', '--no-headers'] + self._get_oc_flags())

    # TODO: This is currently unused, perhaps convert to 'scale' with a replicas param?
    def stop(self):

        if not self.force and not self.exists():
            return self.module.exit_json(changed=False)

        cmd = ['stop']

        if self.filename:
            cmd.append('--filename=' + ','.join(self.filename))
        else:
            if not self.kind:
                raise AnsibleError('resource required to stop without filename')

            cmd.append(self.kind)

            if self.name:
                cmd.append(self.name)

            if self.label:
                cmd.append('--selector=' + self.label)

            if self.all:
                cmd.append('--all')

            if self.force:
                cmd.append('--ignore-not-found')
            if self.as_user is not None:
                cmd.append('--as='+ self.as_user)


        return self._execute(cmd)

    def _is_same_configuration(self, c_ansible, c_live):
        """True iff c_live is a faithful Kubernetes-side image of c_ansible.

        Args:
          c_live: A value or subtree of the YAML configuration
                  stored in Ansible
          c_ansible: The corresponding value or subtree in the same tree
                  position inside the live object.

        Used in "state: latest" mode; if this function returns true,
        the update is skipped (i.e. the Ansible status will be a no-op
        green).

        Scalar values are compared for strict identity. List values
        must match in length and each entry must match pairwise
        (recursing through the _is_same_configuration method again).
        Dict values must be a subset on c_ansible side (again,
        recursing through _is_same_configuration for each key in
        c_ansible); unlike lists, extraneous keys in c_live are
        ignored, under the assumption that Kubernetes put them there
        (e.g. "state", "metadata").

        As a special case, an empty list or dict in c_ansible
        (anywhere in the structure, thanks to recursion) can only
        match with an empty or missing structure on the c_live side at
        the same position in the tree. This provides the Ansible
        playbook author with a way to ensure that some data structure
        (hopefully one that is *not* autocreated by Kubernetes) is
        set to empty.
        """

        def is_list(u):
            return isinstance(u, list)

        def is_dict(u):
            return isinstance(u, dict)


        if c_ansible == c_live:
            # Does small work of scalar types, including None; and if
            # complex data structures do happen to have perfect
            # equality, that's fine by us as well (and also very
            # likely faster to check than through recursion).
            return True
        if c_ansible == [] or c_ansible == {}:
            # User has explicitly set an empty data structure in their
            # Ansible-side config. Interpret that as wanting the same
            # data structure to be empty on the live side as well.
            return not c_live

        if is_list(c_ansible) and is_list(c_live):
            if len(c_ansible) != len(c_live):
                return False
            for (c_a, c_l) in zip(c_ansible, c_live):
                if not self._is_same_configuration(c_a, c_l):
                    return False
            return True
        elif is_dict(c_ansible) and is_dict(c_live):
            for k in c_ansible.keys():
                if not self._is_same_configuration(
                        c_ansible[k],
                        # Still recurse if the key does not exist in live.
                        # self._is_same_configuration(c_ansible=...,
                        # c_live=None) can indeed return True in case
                        # c_ansible is an empty structure; see
                        # previous comment.
                        c_live.get(k, None)):
                    return False
            # Ignore any c_live keys that are missing in c_ansible;
            # assume Kubernetes put them there automagically (e.g.
            # "status"). If that is not the case and the operator
            # wants to suppress the key, they can do so by passing an
            # empty list or dict or a null value ("~" in YAML) for at
            # least one Ansible run.
            return True
        else:
            return False


if __name__ == '__main__':
    OpenshiftRemoteTask().run()<|MERGE_RESOLUTION|>--- conflicted
+++ resolved
@@ -6,12 +6,9 @@
 # Polytechnique Fédérale de Lausanne; see ../LICENSE
 
 import json
-<<<<<<< HEAD
 import re
 import types
-=======
 import sys
->>>>>>> 48687cbf
 
 from ansible.module_utils.basic import AnsibleModule
 try:
@@ -109,14 +106,10 @@
 
         cmd = ['apply']
 
-<<<<<<< HEAD
-=======
         if force:
             cmd.append('--force')
-        if self.as_admin:
-            cmd.append('--as=system:admin')
-
->>>>>>> 48687cbf
+        if self.as_user is not None:
+            cmd.append('--as='+ self.as_user)
         if self.content is not None:
             cmd.extend(['-f', '-'])
             return self._execute(cmd, data=self.content)
@@ -167,15 +160,12 @@
                     self.content,
                     flags=re.MULTILINE|re.VERBOSE)
 
-<<<<<<< HEAD
 
         cmd = ['apply']
-=======
         if force:
             cmd.append('--force')
         if self.as_user is not None:
             cmd.append('--as='+ self.as_user)
->>>>>>> 48687cbf
 
         if self.content is not None:
             cmd.extend(['-f', '-'])
